#!/bin/sh

### BEGIN INIT INFO
# Provides: dd-agent
# Short-Description: Start and start dd-agent
# Description: dd-agent is the monitoring agent component for Datadog
# Required-Start: $remote_fs
# Required-Stop: $remote_fs
# Default-Start: 2 3 4 5
# Default-Stop: 0 1 6
### END INIT INFO

. /lib/lsb/init-functions
PATH=$PATH:/sbin # add the location of start-stop-daemon on Debian

AGENTPATH="/usr/bin/dd-agent"
DOGSTATSDPATH="/usr/bin/dogstatsd"
AGENTUSER="dd-agent"
USE_SUPERVISOR="/usr/bin/dd-forwarder"
NAME="datadog-agent"
<<<<<<< HEAD
DESC="Datadog agent"
DDAGENT_PID_PATH="/var/run/dd-agent"
SUPERVISOR_PIDFILE="/var/run/datadog-supervisord.pid"
SUPERVISOR_FILE="/etc/dd-agent/supervisor_ddagent.conf"
SUPERVISOR_SOCK="/var/tmp/datadog-supervisor.sock"
SUPERVISORD="/usr/bin/supervisord"

# This script is considered a configuration file and will not be
# removed by dpkg unless the --purge option it set. Therefore we
# make sure that the agent is actually installed before we try to do anything:
if [ ! -x $AGENTPATH ]; then
    echo "$AGENTPATH not found. Exiting."
    exit 0
fi

check_status() {
    if [ -f $USE_SUPERVISOR ]; then
        # If the socket exists, we can use supervisorctl
        if [ -e $SUPERVISOR_SOCK ]; then
            # If we're using supervisor, check the number of datadog processes
            # supervisor is currently controlling, and make sure that it's the
            # same as the number of programs specified in the supervisor config
            # file:

            supervisor_processes=$(supervisorctl -c $SUPERVISOR_FILE status)
            datadog_supervisor_processes=$(echo "$supervisor_processes" |
                                           grep -v pup |
                                           grep $NAME |
                                           grep -c RUNNING)
            supervisor_config_programs=$(grep -v pup $SUPERVISOR_FILE |
                                         grep -c '\[program:')

            if [ "$datadog_supervisor_processes" -ne "$supervisor_config_programs" ]; then
                echo "$supervisor_processes"
                echo "$DESC (supervisor) is NOT running all child processes"
                return 1
            else
                echo "$DESC (supervisor) is running all child processes"
                return 0
            fi
        else
            echo "$DESC (supervisor) is not running"
            return 1
        fi
    else
        # If we're not using supervisor, use the agent and dogstatsd status
        # commands:

        su $AGENTUSER -c "$AGENTPATH status > /dev/null 2>&1"
        agent_exit_code=$?
        su $AGENTUSER -c "$DOGSTATSDPATH status > /dev/null 2>&1"
        dogstatsd_exit_code=$?
        if [ $agent_exit_code -eq 1 ] && [ $dogstatsd_exit_code -eq 1 ]; then
            echo "$DESC is NOT running all child processes"
            return 1
        else
            echo "$DESC is running all child processes"
            return 0
        fi
    fi
}
=======
DESC="datadog agent"
SUPERVISOR_FILE="/etc/supervisor/supervisord.conf"
DATADOG_SUPERVISOR_FILE="/etc/supervisor/conf.d/ddagent.conf"
>>>>>>> 087942ae


# Action to take
case "$1" in
    start)
        check_status > /dev/null
        if [ $? -eq 0 ]; then
            echo "$DESC is already running"
            exit 0
        fi

        if [ -f $USE_SUPERVISOR ]; then
            log_daemon_msg "Starting $DESC (using supervisord)" "$NAME"
            start-stop-daemon --start --quiet --oknodo --exec $SUPERVISORD -- -c $SUPERVISOR_FILE --pidfile $SUPERVISOR_PIDFILE
            if [ $? -ne 0 ]; then
                log_end_msg 1
            fi
        else
            set -e
            log_daemon_msg "Starting $DESC" "$NAME"
            if [ ! -f $DDAGENT_PID_PATH ]; then
                mkdir -p $DDAGENT_PID_PATH
            fi
            chown $AGENTUSER $DDAGENT_PID_PATH
            su $AGENTUSER -c "env LANG=POSIX $AGENTPATH start init --clean > /dev/null"
            su $AGENTUSER -c "env LANG=POSIX $DOGSTATSDPATH start > /dev/null"
        fi

        sleep 4 # wait for the services to start up
        if check_status > /dev/null; then
            log_end_msg 0
        else
            log_eng_msg 1
        fi
        ;;
    stop)
        if [ -f $USE_SUPERVISOR ]; then
            log_daemon_msg "Stopping $DESC (stopping supervisord)" "$NAME"
            start-stop-daemon --stop --quiet --oknodo --pidfile $SUPERVISOR_PIDFILE
        else
            log_daemon_msg "Stopping $DESC" "$NAME"
            su $AGENTUSER -c "$AGENTPATH stop init > /dev/null 2>&1" && \
            su $AGENTUSER -c "$DOGSTATSDPATH stop > /dev/null 2>&1"
        fi

<<<<<<< HEAD
        log_end_msg $?

        ;;

    info)
        su $AGENTUSER -c "$AGENTPATH info"
        su $AGENTUSER -c "$DOGSTATSDPATH info"
=======
        echo "$NAME."
    ;;
  info)
        shift # Shift 'info' out of args so we can pass any
              # addtional options to the real command
              # (right now only dd-agent supports additional flags)
        su $AGENTUSER -c "$AGENTPATH info $@" || true
        su $AGENTUSER -c "$DOGSTATSDPATH info" || true
>>>>>>> 087942ae
        if [ -f $USE_SUPERVISOR ]; then
            su $AGENTUSER -c "$USE_SUPERVISOR info"
        fi
<<<<<<< HEAD
        ;;

    status)
        check_status
        exit $?
        ;;

    restart|force-reload)
=======
    ;;
  status)
        set +e
        if [ -f $USE_SUPERVISOR ]; then
            # If we're using supervisor, check the number of datadog processes
            # supervisor is currently controlling, and make sure that it's the
            # same as the number of programs specified in the supervisor config
            # file:

            supervisor_processes=$(supervisorctl -c $SUPERVISOR_FILE status)
            datadog_supervisor_processes=$(echo "$supervisor_processes" |
                                           grep -v pup |
                                           grep $NAME |
                                           grep -c RUNNING)
            supervisor_config_programs=$(grep -v pup $DATADOG_SUPERVISOR_FILE |
                                         grep -c '\[program:')

            if [ "$datadog_supervisor_processes" -ne "$supervisor_config_programs" ]; then
                echo "$supervisor_processes"
                echo "Datadog agent (supervisor) is NOT running all child processes"
                exit 1
            else
                echo "Datadog agent (supervisor) is running all child processes"
                exit 0
            fi
        else
            # If we're not using supervisor, use the agent and dogstatsd status
            # commands:

            su $AGENTUSER -c "$AGENTPATH status > /dev/null 2>&1"
            agent_exit_code=$?
            su $AGENTUSER -c "$DOGSTATSDPATH status > /dev/null 2>&1"
            dogstatsd_exit_code=$?
            if [ $agent_exit_code -ne 0 ] || [ $dogstatsd_exit_code -ne 0 ]; then
               echo "Datadog agent is NOT running all child processes"
               exit 1
            else
               echo "Datadog agent is running all child processes"
               exit 0
            fi
        fi
    ;;
  restart|force-reload)
>>>>>>> 087942ae
        $0 stop
        $0 start
        ;;
    *)
        N=/etc/init.d/$NAME
        echo "Usage: $N {start|stop|restart|info|status}"
        exit 1
        ;;
esac

exit 0<|MERGE_RESOLUTION|>--- conflicted
+++ resolved
@@ -18,7 +18,6 @@
 AGENTUSER="dd-agent"
 USE_SUPERVISOR="/usr/bin/dd-forwarder"
 NAME="datadog-agent"
-<<<<<<< HEAD
 DESC="Datadog agent"
 DDAGENT_PID_PATH="/var/run/dd-agent"
 SUPERVISOR_PIDFILE="/var/run/datadog-supervisord.pid"
@@ -80,12 +79,6 @@
         fi
     fi
 }
-=======
-DESC="datadog agent"
-SUPERVISOR_FILE="/etc/supervisor/supervisord.conf"
-DATADOG_SUPERVISOR_FILE="/etc/supervisor/conf.d/ddagent.conf"
->>>>>>> 087942ae
-
 
 # Action to take
 case "$1" in
@@ -130,28 +123,19 @@
             su $AGENTUSER -c "$DOGSTATSDPATH stop > /dev/null 2>&1"
         fi
 
-<<<<<<< HEAD
         log_end_msg $?
 
         ;;
 
     info)
-        su $AGENTUSER -c "$AGENTPATH info"
-        su $AGENTUSER -c "$DOGSTATSDPATH info"
-=======
-        echo "$NAME."
-    ;;
-  info)
         shift # Shift 'info' out of args so we can pass any
               # addtional options to the real command
               # (right now only dd-agent supports additional flags)
         su $AGENTUSER -c "$AGENTPATH info $@" || true
         su $AGENTUSER -c "$DOGSTATSDPATH info" || true
->>>>>>> 087942ae
         if [ -f $USE_SUPERVISOR ]; then
             su $AGENTUSER -c "$USE_SUPERVISOR info"
         fi
-<<<<<<< HEAD
         ;;
 
     status)
@@ -160,51 +144,6 @@
         ;;
 
     restart|force-reload)
-=======
-    ;;
-  status)
-        set +e
-        if [ -f $USE_SUPERVISOR ]; then
-            # If we're using supervisor, check the number of datadog processes
-            # supervisor is currently controlling, and make sure that it's the
-            # same as the number of programs specified in the supervisor config
-            # file:
-
-            supervisor_processes=$(supervisorctl -c $SUPERVISOR_FILE status)
-            datadog_supervisor_processes=$(echo "$supervisor_processes" |
-                                           grep -v pup |
-                                           grep $NAME |
-                                           grep -c RUNNING)
-            supervisor_config_programs=$(grep -v pup $DATADOG_SUPERVISOR_FILE |
-                                         grep -c '\[program:')
-
-            if [ "$datadog_supervisor_processes" -ne "$supervisor_config_programs" ]; then
-                echo "$supervisor_processes"
-                echo "Datadog agent (supervisor) is NOT running all child processes"
-                exit 1
-            else
-                echo "Datadog agent (supervisor) is running all child processes"
-                exit 0
-            fi
-        else
-            # If we're not using supervisor, use the agent and dogstatsd status
-            # commands:
-
-            su $AGENTUSER -c "$AGENTPATH status > /dev/null 2>&1"
-            agent_exit_code=$?
-            su $AGENTUSER -c "$DOGSTATSDPATH status > /dev/null 2>&1"
-            dogstatsd_exit_code=$?
-            if [ $agent_exit_code -ne 0 ] || [ $dogstatsd_exit_code -ne 0 ]; then
-               echo "Datadog agent is NOT running all child processes"
-               exit 1
-            else
-               echo "Datadog agent is running all child processes"
-               exit 0
-            fi
-        fi
-    ;;
-  restart|force-reload)
->>>>>>> 087942ae
         $0 stop
         $0 start
         ;;

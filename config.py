--- conflicted
+++ resolved
@@ -113,44 +113,33 @@
         # Core config
         #
 
-        agentConfig['useDd'] = config.get('Main', 'use_dd').lower() in ("yes", "true")
+        agentConfig['use_dd'] = config.get('Main', 'use_dd').lower() in ("yes", "true")
 
         if options is not None and options.use_forwarder:
             listen_port = 17123
             if config.has_option('Main','listen_port'):
-<<<<<<< HEAD
                 listen_port = config.get('Main','listen_port')
-            agentConfig['ddUrl'] = "http://localhost:" + str(listen_port)
+            agentConfig['dd_url'] = "http://localhost:" + str(listen_port)
         elif options is not None and not options.disable_dd and options.dd_url:
-            agentConfig['ddUrl'] = options.dd_url
-        else:
-            agentConfig['ddUrl'] = config.get('Main', 'dd_url')
-        if agentConfig['ddUrl'].endswith('/'):
-            agentConfig['ddUrl'] = agentConfig['ddUrl'][:-1]
-
-        # Whether also to send to Pup
-        agentConfig['usePup'] = config.get('Main', 'use_pup').lower() in ("yes", "true")
-        if options is not None and options.disable_pup:
-            agentConfig['usePup'] = False
-        elif agentConfig['usePup']:
-            agentConfig['pupUrl'] = config.get('Main', 'pup_url')
-
-        if not agentConfig['useDd'] and not agentConfig['usePup']:
-            sys.stderr.write("Please specify at least one endpoint to send metrics to. This can be done in datadog.conf.")
-            exit(2)
-
-        # Which API key to use
-        agentConfig['apiKey'] = config.get('Main', 'api_key')
-=======
-                listen_port = config.get('Main', 'listen_port')
-            agentConfig['dd_url'] = "http://localhost:" + str(listen_port)
-        elif options is not None and options.dd_url:
             agentConfig['dd_url'] = options.dd_url
         else:
             agentConfig['dd_url'] = config.get('Main', 'dd_url')
         if agentConfig['dd_url'].endswith('/'):
             agentConfig['dd_url'] = agentConfig['dd_url'][:-1]
->>>>>>> 86d06865
+
+        # Whether also to send to Pup
+        agentConfig['use_pup'] = config.get('Main', 'use_pup').lower() in ("yes", "true")
+        if options is not None and options.disable_pup:
+            agentConfig['use_pup'] = False
+        elif agentConfig['use_pup']:
+            agentConfig['pup_url'] = config.get('Main', 'pup_url')
+
+        if not agentConfig['use_dd'] and not agentConfig['use_pup']:
+            sys.stderr.write("Please specify at least one endpoint to send metrics to. This can be done in datadog.conf.")
+            exit(2)
+
+        # Which API key to use
+        agentConfig['apiKey'] = config.get('Main', 'api_key')
 
         # Debug mode
         agentConfig['debug_mode'] = config.get('Main', 'debug_mode').lower() in ("yes", "true")
@@ -174,12 +163,11 @@
         # Optional graphite listener
         if config.has_option('Main','graphite_listen_port'):
             agentConfig['graphite_listen_port'] = int(config.get('Main','graphite_listen_port'))
-<<<<<<< HEAD
         else:
             agentConfig['graphite_listen_port'] = None
 
         dogstatsd_interval = 10
-        if agentConfig['usePup']: dogstatsd_interval = STATSD_FREQUENCY
+        if agentConfig['use_pup']: dogstatsd_interval = STATSD_FREQUENCY
 
         # Dogstatsd config
         dogstatsd_defaults = {
@@ -192,8 +180,6 @@
                 agentConfig[key] = config.get('Main', key)
             else:
                 agentConfig[key] = value
-=======
->>>>>>> 86d06865
 
         # Optional config
         # FIXME not the prettiest code ever...

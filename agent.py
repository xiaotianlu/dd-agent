#!/opt/datadog-agent/embedded/bin/python
"""
    Datadog
    www.datadoghq.com
    ----
    Cloud-Scale Monitoring. Monitoring that tracks your dynamic infrastructure.

    Licensed under Simplified BSD License (see LICENSE)
    (C) Boxed Ice 2010 all rights reserved
    (C) Datadog, Inc. 2010-2016 all rights reserved
"""
# set up logging before importing any other components
from config import get_version, initialize_logging  # noqa
initialize_logging('collector')

# stdlib
from copy import copy
import logging
import os
import signal
import sys
import time
import xmlrpclib

# For pickle & PID files, see issue 293
os.umask(022)

# 3p
try:
    import supervisor.xmlrpc
except ImportError:
    # Not used/shipped on Windows
    pass

# project
from checks.check_status import CollectorStatus
from checks.collector import Collector
from config import (
    get_config,
    get_jmx_pipe_path,
    get_parsed_args,
    get_system_stats,
    load_check_directory,
    load_check,
    generate_jmx_configs,
    _is_affirmative,
    SD_PIPE_NAME
)
from daemon import AgentSupervisor, Daemon
from emitter import http_emitter
<<<<<<< HEAD
=======
from utils.platform import Platform
from jmxfetch import get_jmx_checks

>>>>>>> fc3b99c7

# utils
from utils.cloud_metadata import EC2
from utils.configcheck import configcheck, sd_configcheck
from utils.flare import Flare
from utils.hostname import get_hostname
from utils.jmx import jmx_command
from utils.pidfile import PidFile
from utils.platform import Platform
from utils.profile import AgentProfiler
from utils.service_discovery.config_stores import get_config_store
from utils.service_discovery.sd_backend import get_sd_backend
from utils.watchdog import Watchdog

# Constants
PID_NAME = "dd-agent"
PID_DIR = None
WATCHDOG_MULTIPLIER = 10
RESTART_INTERVAL = 4 * 24 * 60 * 60  # Defaults to 4 days

JMX_SUPERVISOR_ENTRY = 'datadog-agent:jmxfetch'
JMX_GRACE_SECS = 2
SERVICE_DISCOVERY_PREFIX = 'SD-'
SD_CONFIG_SEP = "#### SERVICE-DISCOVERY ####\n"

DEFAULT_SUPERVISOR_SOCKET = '/opt/datadog-agent/run/datadog-supervisor.sock'
DEFAULT_COLLECTOR_PROFILE_INTERVAL = 20

# Globals
log = logging.getLogger('collector')


class Agent(Daemon):
    """
    The agent class is a daemon that runs the collector in a background process.
    """

    def __init__(self, pidfile, autorestart, start_event=True, in_developer_mode=False):
        Daemon.__init__(self, pidfile, autorestart=autorestart)
        self.run_forever = True
        self.collector = None
        self.start_event = start_event
        self.in_developer_mode = in_developer_mode
        self._agentConfig = {}
        self._checksd = []
        self.collector_profile_interval = DEFAULT_COLLECTOR_PROFILE_INTERVAL
        self.check_frequency = None
        # this flag can be set to True, False, or a set of checks (for partial reload)
        self.reload_configs_flag = False
        self.sd_backend = None
        self.supervisor_proxy = None
        self.sd_pipe = None

    def _handle_sigterm(self, signum, frame):
        """Handles SIGTERM and SIGINT, which gracefully stops the agent."""
        log.debug("Caught sigterm. Stopping run loop.")
        self.run_forever = False

        if self.collector:
            self.collector.stop()
        log.debug("Collector is stopped.")

    def _handle_sigusr1(self, signum, frame):
        """Handles SIGUSR1, which signals an exit with an autorestart."""
        self._handle_sigterm(signum, frame)
        self._do_restart()

    def _handle_sighup(self, signum, frame):
        """Handles SIGHUP, which signals a configuration reload."""
        log.info("SIGHUP caught! Scheduling configuration reload before next collection run.")
        self.reload_configs_flag = True

    def reload_configs(self, checks_to_reload=set()):
        """Reload the agent configuration and checksd configurations.
           Can also reload only an explicit set of checks."""
        log.info("Attempting a configuration reload...")
        hostname = get_hostname(self._agentConfig)
        jmx_sd_configs = None

        # if no check was given, reload them all
        if not checks_to_reload:
            log.debug("No check list was passed, reloading every check")
            # stop checks
            for check in self._checksd.get('initialized_checks', []):
                check.stop()

            self._checksd = load_check_directory(self._agentConfig, hostname)
            if self._jmx_service_discovery_enabled:
                jmx_sd_configs = generate_jmx_configs(self._agentConfig, hostname)
        else:
            new_checksd = copy(self._checksd)
            all_jmx_checks = get_jmx_checks(auto_conf=True)
            jmx_checks = [check for check in checks_to_reload if check in all_jmx_checks]
            py_checks = set(checks_to_reload) - set(jmx_checks)
            self.refresh_specific_checks(hostname, new_checksd, py_checks)
            if self._jmx_service_discovery_enabled:
                jmx_sd_configs = generate_jmx_configs(self._agentConfig, hostname, jmx_checks)

            # once the reload is done, replace existing checks with the new ones
            self._checksd = new_checksd

        if jmx_sd_configs:
            self._submit_jmx_service_discovery(jmx_sd_configs)

        # Logging
        num_checks = len(self._checksd['initialized_checks'])
        if num_checks > 0:
            opt_msg = " (refreshed %s checks)" % len(checks_to_reload) if checks_to_reload else ''

            msg = "Check reload was successful. Running {num_checks} checks{opt_msg}.".format(
                num_checks=num_checks, opt_msg=opt_msg)
            log.info(msg)
        else:
            log.info("No checksd configs found")

    def refresh_specific_checks(self, hostname, checksd, checks):
        """take a set of checks and for each of them:
            - remove it from the init_failed_checks if it was there
            - load a fresh config for it
            - replace its old config with the new one in initialized_checks if there was one
            - disable the check if no new config was found
            - otherwise, append it to initialized_checks
        """
        for check_name in checks:
            idx = None
            for num, check in enumerate(checksd['initialized_checks']):
                if check.name == check_name:
                    idx = num
                    # stop the existing check before reloading it
                    check.stop()

            if not idx and check_name in checksd['init_failed_checks']:
                # if the check previously failed to load, pop it from init_failed_checks
                checksd['init_failed_checks'].pop(check_name)

            fresh_check = load_check(self._agentConfig, hostname, check_name)

            # this is an error dict
            # checks that failed to load are added to init_failed_checks
            # and poped from initialized_checks
            if isinstance(fresh_check, dict) and 'error' in fresh_check.keys():
                checksd['init_failed_checks'][fresh_check.keys()[0]] = fresh_check.values()[0]
                if idx:
                    checksd['initialized_checks'].pop(idx)

            elif not fresh_check:
                # no instance left of it to monitor so the check was not loaded
                if idx:
                    checksd['initialized_checks'].pop(idx)
                # the check was not previously running so we were trying to instantiate it and it failed
                else:
                    log.error("Configuration for check %s was not found, it won't be reloaded." % check_name)

            # successfully reloaded check are added to initialized_checks
            # (appended or replacing a previous version)
            else:
                if idx is not None:
                    checksd['initialized_checks'][idx] = fresh_check
                # it didn't exist before and doesn't need to be replaced so we append it
                else:
                    checksd['initialized_checks'].append(fresh_check)

    @classmethod
    def info(cls, verbose=None):
        logging.getLogger().setLevel(logging.ERROR)
        return CollectorStatus.print_latest_status(verbose=verbose)

    def run(self, config=None):
        """Main loop of the collector"""

        # Gracefully exit on sigterm.
        signal.signal(signal.SIGTERM, self._handle_sigterm)

        if not Platform.is_windows():
            # A SIGUSR1 signals an exit with an autorestart
            signal.signal(signal.SIGUSR1, self._handle_sigusr1)

            # Handle Keyboard Interrupt
            signal.signal(signal.SIGINT, self._handle_sigterm)

            # A SIGHUP signals a configuration reload
            signal.signal(signal.SIGHUP, self._handle_sighup)

        # Save the agent start-up stats.
        CollectorStatus().persist()

        # Intialize the collector.
        if not config:
            config = get_config(parse_args=True)

        self._agentConfig = self._set_agent_config_hostname(config)
        hostname = get_hostname(self._agentConfig)
        systemStats = get_system_stats(
            proc_path=self._agentConfig.get('procfs_path', '/proc').rstrip('/')
        )
        emitters = self._get_emitters()

        # Initialize service discovery
        if self._agentConfig.get('service_discovery'):
            self.sd_backend = get_sd_backend(self._agentConfig)

        if _is_affirmative(self._agentConfig.get('sd_jmx_enable', False)):
            pipe_path = get_jmx_pipe_path()
            if Platform.is_windows():
                pipe_name = pipe_path.format(pipename=SD_PIPE_NAME)
            else:
                pipe_name = os.path.join(pipe_path, SD_PIPE_NAME)

            if os.access(pipe_path, os.W_OK):
                if not os.path.exists(pipe_name):
                    os.mkfifo(pipe_name)
                self.sd_pipe = os.open(pipe_name, os.O_RDWR) # RW to avoid blocking (will only W)

                # Initialize Supervisor proxy
                self.supervisor_proxy = self._get_supervisor_socket(self._agentConfig)
            else:
                log.debug('Unable to create pipe in temporary directory. JMX service discovery disabled.')

        # Load the checks.d checks
        self._checksd = load_check_directory(self._agentConfig, hostname)

        # Load JMX configs if available
        if self._jmx_service_discovery_enabled:
            jmx_sd_configs = generate_jmx_configs(self._agentConfig, hostname)
            if jmx_sd_configs:
                self._submit_jmx_service_discovery(jmx_sd_configs)

        # Initialize the Collector
        self.collector = Collector(self._agentConfig, emitters, systemStats, hostname)

        # In developer mode, the number of runs to be included in a single collector profile
        try:
            self.collector_profile_interval = int(
                self._agentConfig.get('collector_profile_interval', DEFAULT_COLLECTOR_PROFILE_INTERVAL))
        except ValueError:
            log.warn('collector_profile_interval is invalid. '
                     'Using default value instead (%s).' % DEFAULT_COLLECTOR_PROFILE_INTERVAL)
            self.collector_profile_interval = DEFAULT_COLLECTOR_PROFILE_INTERVAL

        # Configure the watchdog.
        self.check_frequency = int(self._agentConfig['check_freq'])
        watchdog = self._get_watchdog(self.check_frequency)

        # Initialize the auto-restarter
        self.restart_interval = int(self._agentConfig.get('restart_interval', RESTART_INTERVAL))
        self.agent_start = time.time()

        self.allow_profiling = self._agentConfig.get('allow_profiling', True)

        profiled = False
        collector_profiled_runs = 0

        # Run the main loop.
        while self.run_forever:
            # Setup profiling if necessary
            if self.allow_profiling and self.in_developer_mode and not profiled:
                try:
                    profiler = AgentProfiler()
                    profiler.enable_profiling()
                    profiled = True
                except Exception as e:
                    log.warn("Cannot enable profiler: %s" % str(e))

            if self.reload_configs_flag:
                if isinstance(self.reload_configs_flag, set):
                    self.reload_configs(checks_to_reload=self.reload_configs_flag)
                else:
                    self.reload_configs()

            # Do the work. Pass `configs_reloaded` to let the collector know if it needs to
            # look for the AgentMetrics check and pop it out.
            self.collector.run(checksd=self._checksd,
                               start_event=self.start_event,
                               configs_reloaded=True if self.reload_configs_flag else False)

            self.reload_configs_flag = False

            # Look for change in the config template store.
            # The self.sd_backend.reload_check_configs flag is set
            # to True if a config reload is needed.
            if self._agentConfig.get('service_discovery') and self.sd_backend and \
               not self.sd_backend.reload_check_configs:
                try:
                    self.sd_backend.reload_check_configs = get_config_store(
                        self._agentConfig).crawl_config_template()
                except Exception as e:
                    log.warn('Something went wrong while looking for config template changes: %s' % str(e))

            # Check if we should run service discovery
            # The `reload_check_configs` flag can be set through the docker_daemon check or
            # using ConfigStore.crawl_config_template
            if self._agentConfig.get('service_discovery') and self.sd_backend and \
               self.sd_backend.reload_check_configs:
                self.reload_configs_flag = self.sd_backend.reload_check_configs
                self.sd_backend.reload_check_configs = False

            if profiled:
                if collector_profiled_runs >= self.collector_profile_interval:
                    try:
                        profiler.disable_profiling()
                        profiled = False
                        collector_profiled_runs = 0
                    except Exception as e:
                        log.warn("Cannot disable profiler: %s" % str(e))

            # Check if we should restart.
            if self.autorestart and self._should_restart():
                self._do_restart()

            # Only plan for next loop if we will continue, otherwise exit quickly.
            if self.run_forever:
                if watchdog:
                    watchdog.reset()
                if profiled:
                    collector_profiled_runs += 1
                log.debug("Sleeping for {0} seconds".format(self.check_frequency))
                time.sleep(self.check_frequency)

        # Now clean-up.
        try:
            CollectorStatus.remove_latest_status()
        except Exception:
            pass

        # Explicitly kill the process, because it might be running as a daemon.
        log.info("Exiting. Bye bye.")
        sys.exit(0)

    def _get_emitters(self):
        return [http_emitter]

    def _get_watchdog(self, check_freq):
        watchdog = None
        if self._agentConfig.get("watchdog", True):
            watchdog = Watchdog.create(check_freq * WATCHDOG_MULTIPLIER)
            watchdog.reset()
        return watchdog

    def _set_agent_config_hostname(self, agentConfig):
        # Try to fetch instance Id from EC2 if not hostname has been set
        # in the config file.
        # DEPRECATED
        if agentConfig.get('hostname') is None and agentConfig.get('use_ec2_instance_id'):
            instanceId = EC2.get_instance_id(agentConfig)
            if instanceId is not None:
                log.info("Running on EC2, instanceId: %s" % instanceId)
                agentConfig['hostname'] = instanceId
            else:
                log.info('Not running on EC2, using hostname to identify this server')
        return agentConfig

    def _get_supervisor_socket(self, agentConfig):
        if Platform.is_windows():
            return None

        sockfile = agentConfig.get('supervisor_socket', DEFAULT_SUPERVISOR_SOCKET)
        supervisor_proxy = xmlrpclib.ServerProxy(
            'http://127.0.0.1',
            transport=supervisor.xmlrpc.SupervisorTransport(
                None, None, serverurl="unix://{socket}".format(socket=sockfile))
        )

        return supervisor_proxy

    @property
    def _jmx_service_discovery_enabled(self):
        return self.sd_pipe is not None

    def _submit_jmx_service_discovery(self, jmx_sd_configs):

        if not jmx_sd_configs or not self.sd_pipe:
            return

        if self.supervisor_proxy is not None:
            jmx_state = self.supervisor_proxy.supervisor.getProcessInfo(JMX_SUPERVISOR_ENTRY)
            log.debug("Current JMX check state: %s", jmx_state['statename'])
            # restart jmx if stopped
            if jmx_state['statename'] in ['STOPPED', 'EXITED', 'FATAL'] and self._agentConfig.get('sd_jmx_enable'):
                self.supervisor_proxy.supervisor.startProcess(JMX_SUPERVISOR_ENTRY)
                time.sleep(JMX_GRACE_SECS)
        else:
            log.debug("Unable to automatically start jmxfetch on Windows via supervisor.")

        buffer = ""
        for name, yaml in jmx_sd_configs.iteritems():
            try:
                buffer += SD_CONFIG_SEP
                buffer += "# {}\n".format(name)
                buffer += yaml
            except Exception as e:
                log.exception("unable to submit YAML via RPC: %s", e)
            else:
                log.info("JMX SD Config via named pip %s successfully.", name)

        if buffer:
            os.write(self.sd_pipe, buffer)

    def _should_restart(self):
        if time.time() - self.agent_start > self.restart_interval:
            return True
        return False

    def _do_restart(self):
        log.info("Running an auto-restart.")
        if self.collector:
            self.collector.stop()
        sys.exit(AgentSupervisor.RESTART_EXIT_STATUS)


def main():
    options, args = get_parsed_args()
    agentConfig = get_config(options=options)
    autorestart = agentConfig.get('autorestart', False)
    hostname = get_hostname(agentConfig)
    in_developer_mode = agentConfig.get('developer_mode')

    COMMANDS_AGENT = [
        'start',
        'stop',
        'restart',
        'status',
        'foreground',
    ]

    COMMANDS_NO_AGENT = [
        'info',
        'check',
        'configcheck',
        'jmx',
        'flare',
    ]

    COMMANDS = COMMANDS_AGENT + COMMANDS_NO_AGENT

    if len(args) < 1:
        sys.stderr.write("Usage: %s %s\n" % (sys.argv[0], "|".join(COMMANDS)))
        return 2

    command = args[0]
    if command not in COMMANDS:
        sys.stderr.write("Unknown command: %s\n" % command)
        return 3

    # TODO: actually kill the start/stop/restart/status command for 5.11
    if command in ['start', 'stop', 'restart', 'status'] and not in_developer_mode:
        logging.error('Please use supervisor to manage the agent')
        return 1

    if command in COMMANDS_AGENT:
        agent = Agent(PidFile(PID_NAME, PID_DIR).get_path(), autorestart, in_developer_mode=in_developer_mode)

    if 'start' == command:
        log.info('Start daemon')
        agent.start()

    elif 'stop' == command:
        log.info('Stop daemon')
        agent.stop()

    elif 'restart' == command:
        log.info('Restart daemon')
        agent.restart()

    elif 'status' == command:
        agent.status()

    elif 'info' == command:
        return Agent.info(verbose=options.verbose)

    elif 'foreground' == command:
        log.info('Agent version %s' % get_version())
        if autorestart:
            # Set-up the supervisor callbacks and fork it.
            logging.info('Running Agent with auto-restart ON')

            def child_func():
                agent.start(foreground=True)

            def parent_func():
                agent.start_event = False

            AgentSupervisor.start(parent_func, child_func)
        else:
            # Run in the standard foreground.
            agent.start(foreground=True)

    elif 'check' == command:
        if len(args) < 2:
            sys.stderr.write(
                "Usage: %s check <check_name> [check_rate]\n"
                "Add check_rate as last argument to compute rates\n"
                % sys.argv[0]
            )
            return 1

        check_name = args[1]
        try:
            import checks.collector
            # Try the old-style check first
            print getattr(checks.collector, check_name)(log).check(agentConfig)
        except Exception:
            # If not an old-style check, try checks.d
            checks = load_check_directory(agentConfig, hostname)
            for check in checks['initialized_checks']:
                if check.name == check_name:
                    if in_developer_mode:
                        check.run = AgentProfiler.wrap_profiling(check.run)

                    cs = Collector.run_single_check(check, verbose=True)
                    print CollectorStatus.render_check_status(cs)

                    if len(args) == 3 and args[2] == 'check_rate':
                        print "Running 2nd iteration to capture rate metrics"
                        time.sleep(1)
                        cs = Collector.run_single_check(check, verbose=True)
                        print CollectorStatus.render_check_status(cs)

                    check.stop()

    elif 'configcheck' == command or 'configtest' == command:
        configcheck()
        sd_configcheck(agentConfig)

    elif 'jmx' == command:
        jmx_command(args[1:], agentConfig)

    elif 'flare' == command:
        Flare.check_user_rights()
        case_id = int(args[1]) if len(args) > 1 else None
        f = Flare(True, case_id)
        f.collect()
        try:
            f.upload()
        except Exception as e:
            print 'The upload failed:\n{0}'.format(str(e))

    return 0


if __name__ == '__main__':
    try:
        sys.exit(main())
    except StandardError:
        # Try our best to log the error.
        try:
            log.exception("Uncaught error running the Agent")
        except Exception:
            pass
        raise<|MERGE_RESOLUTION|>--- conflicted
+++ resolved
@@ -48,12 +48,7 @@
 )
 from daemon import AgentSupervisor, Daemon
 from emitter import http_emitter
-<<<<<<< HEAD
-=======
-from utils.platform import Platform
 from jmxfetch import get_jmx_checks
-
->>>>>>> fc3b99c7
 
 # utils
 from utils.cloud_metadata import EC2

init_config:
# time to wait on a Marathon API request
# - default_timeout: 5

instances:
# url: the API endpoint of your Marathon master
<<<<<<< HEAD
  # - url: "https://server:port"
  #
  #   if marathon is protected by basic auth
  #   user: "username"
  #   password: "password"
  #
  #   to disable ssl validation
  #   disable_ssl_validation: true
  #
  #   to get metrics from just one application group:
  #   group: product
=======
# - url: https://server:port
# user: the user for marathon API or ACS token authentication
#   user: username
# password: the password for marathon API or ACS token authentication
#   password: password
# acs_url: the base ACS endpoint url if an ACS token is required to access the marathon API
# NOTE: The user and password will be used to auth with the acs server if acs_url is provided
#   acs_url: https://server:port
>>>>>>> 824e1cd0
<|MERGE_RESOLUTION|>--- conflicted
+++ resolved
@@ -1,14 +1,14 @@
 init_config:
-# time to wait on a Marathon API request
-# - default_timeout: 5
+  # time to wait on a Marathon API request
+  # - default_timeout: 5
 
 instances:
-# url: the API endpoint of your Marathon master
-<<<<<<< HEAD
+  # url: the API endpoint of your Marathon master
   # - url: "https://server:port"
   #
-  #   if marathon is protected by basic auth
+  #   the user for marathon API basic auth or ACS token authentication
   #   user: "username"
+  #   the password for marathon API basic auth or ACS token authentication
   #   password: "password"
   #
   #   to disable ssl validation
@@ -16,13 +16,6 @@
   #
   #   to get metrics from just one application group:
   #   group: product
-=======
-# - url: https://server:port
-# user: the user for marathon API or ACS token authentication
-#   user: username
-# password: the password for marathon API or ACS token authentication
-#   password: password
-# acs_url: the base ACS endpoint url if an ACS token is required to access the marathon API
-# NOTE: The user and password will be used to auth with the acs server if acs_url is provided
-#   acs_url: https://server:port
->>>>>>> 824e1cd0
+  #
+  #   acs_url: the base ACS endpoint url if an ACS token is required to access the marathon API
+  #   acs_url: https://server:port
"""
This module contains classes which are used to occasionally persist the status
of checks.
"""

# stdlib
import datetime
import logging
import os
import pickle
import platform
import sys
import tempfile
import traceback
import time
from collections import defaultdict

# project
import config
from util import get_os, plural

# 3rd party
import ntplib
import yaml

STATUS_OK = 'OK'
STATUS_ERROR = 'ERROR'
STATUS_WARNING = 'WARNING'

NTP_OFFSET_THRESHOLD = 600


log = logging.getLogger(__name__)


class Stylizer(object):

    STYLES = {
        'bold'    : 1,
        'grey'    : 30,
        'red'     : 31,
        'green'   : 32,
        'yellow'  : 33,
        'blue'    : 34,
        'magenta' : 35,
        'cyan'    : 36,
        'white'   : 37,
    }

    HEADER = '\033[1m'
    UNDERLINE = '\033[2m'

    OKBLUE = '\033[94m'
    OKGREEN = '\033[92m'
    WARNING = '\033[93m'
    FAIL = '\033[91m'
    RESET = '\033[0m'


    ENABLED = False

    @classmethod
    def stylize(cls, text, *styles):
        """ stylize the text. """
        if not cls.ENABLED:
            return text
        # don't bother about escaping, not that complicated.
        fmt = '\033[%dm%s'

        for style in styles or []:
            text = fmt % (cls.STYLES[style], text)

        return text + fmt % (0, '') # reset


# a small convienence method
def style(*args):
    return Stylizer.stylize(*args)

def logger_info():
    loggers = []
    root_logger = logging.getLogger()
    if len(root_logger.handlers) > 0:
        for handler in root_logger.handlers:
            if isinstance(handler, logging.StreamHandler):
                loggers.append(handler.stream.name)
            if isinstance(handler, logging.handlers.SysLogHandler):
                if isinstance(handler.address, basestring):
                    loggers.append('syslog:%s' % handler.address)
                else:
                    loggers.append('syslog:(%s, %s)' % handler.address)
    else:
        loggers.append("No loggers configured")
    return ', '.join(loggers)

def get_ntp_info():
    ntp_offset = ntplib.NTPClient().request('pool.ntp.org', version=3).offset
    if abs(ntp_offset) > NTP_OFFSET_THRESHOLD:
        ntp_styles = ['red', 'bold']
    else:
        ntp_styles = []
    return ntp_offset, ntp_styles

class AgentStatus(object):
    """
    A small class used to load and save status messages to the filesystem.
    """

    NAME = None

    def __init__(self):
        self.created_at = datetime.datetime.now()
        self.created_by_pid = os.getpid()

    def has_error(self):
        raise NotImplementedError

    def persist(self):
        try:
            path = self._get_pickle_path()
            log.debug("Persisting status to %s" % path)
            f = open(path, 'w')
            try:
                pickle.dump(self, f)
            finally:
                f.close()
        except Exception:
            log.exception("Error persisting status")

    def created_seconds_ago(self):
        td = datetime.datetime.now() - self.created_at
        return td.seconds

    def render(self):
        indent = "  "
        lines = self._header_lines(indent) + [
            indent + l for l in self.body_lines()
        ] + ["", ""]
        return "\n".join(lines)

    @classmethod
    def _title_lines(self):
        name_line = "%s (v %s)" % (self.NAME, config.get_version())
        lines = [
            "=" * len(name_line),
            "%s" % name_line,
            "=" * len(name_line),
            "",
        ]
        return lines

    def _header_lines(self, indent):
        # Don't indent the header
        lines = self._title_lines()
        if self.created_seconds_ago() > 120:
            styles = ['red','bold']
        else:
            styles = []
        # We color it in red if the status is too old
        fields = [
            (
                style("Status date", *styles),
                style("%s (%ss ago)" %
                    (self.created_at.strftime('%Y-%m-%d %H:%M:%S'),
                                        self.created_seconds_ago()), *styles)
            )
        ]

        fields += [
            ("Pid", self.created_by_pid),
            ("Platform", platform.platform()),
            ("Python Version", platform.python_version()),
            ("Logs", logger_info()),
        ]

        for key, value in fields:
            l = indent + "%s: %s" % (key, value)
            lines.append(l)
        return lines + [""]

    def to_dict(self):
        return {
            'pid': self.created_by_pid,
            'status_date': "%s (%ss ago)" % (self.created_at.strftime('%Y-%m-%d %H:%M:%S'),
                                        self.created_seconds_ago()),
            }

    @classmethod
    def _not_running_message(cls):
        lines = cls._title_lines() + [
            style("  %s is not running." % cls.NAME, 'red'),
            style("""  You can get more details in the logs:
    %s""" % logger_info(), 'red'),
            "",
            ""
        ]
        return "\n".join(lines)


    @classmethod
    def remove_latest_status(cls):
        log.debug("Removing latest status")
        try:
            os.remove(cls._get_pickle_path())
        except OSError:
            pass

    @classmethod
    def load_latest_status(cls):
        try:
            f = open(cls._get_pickle_path())
            try:
                return pickle.load(f)
            finally:
                f.close()
        except IOError:
            log.info("Couldn't load latest status")
            return None

    @classmethod
    def print_latest_status(cls, verbose=False):
        cls.verbose = verbose
        Stylizer.ENABLED = False
        try:
            if sys.stdout.isatty():
                Stylizer.ENABLED = True
        except Exception:
            # Don't worry if we can't enable the
            # stylizer.
            pass

        message = cls._not_running_message()
        exit_code = -1

        module_status = cls.load_latest_status()
        if module_status:
            message = module_status.render()
            exit_code = 0
            if module_status.has_error():
                exit_code = 1

        sys.stdout.write(message)
        return exit_code

    @classmethod
    def _get_pickle_path(cls):
        return os.path.join(tempfile.gettempdir(), cls.__name__ + '.pickle')


class InstanceStatus(object):

    def __init__(self, instance_id, status, error=None, tb=None, warnings=None, metric_count=None):
        self.instance_id = instance_id
        self.status = status
        if error is not None:
            self.error = repr(error)
        else:
            self.error = None
        self.traceback = tb
        self.warnings = warnings
        self.metric_count = metric_count

    def has_error(self):
        return self.status == STATUS_ERROR

    def has_warnings(self):
        return self.status == STATUS_WARNING

class CheckStatus(object):

    def __init__(self, check_name, instance_statuses, metric_count=None,
                 event_count=None, service_check_count=None,
                 init_failed_error=None, init_failed_traceback=None,
                 library_versions=None, source_type_name=None):
        self.name = check_name
        self.source_type_name = source_type_name
        self.instance_statuses = instance_statuses
        self.metric_count = metric_count or 0
        self.event_count = event_count or 0
        self.service_check_count = service_check_count or 0
        self.init_failed_error = init_failed_error
        self.init_failed_traceback = init_failed_traceback
        self.library_versions = library_versions

    @property
    def status(self):
        if self.init_failed_error:
            return STATUS_ERROR
        for instance_status in self.instance_statuses:
            if instance_status.status == STATUS_ERROR:
                return STATUS_ERROR
        return STATUS_OK

    def has_error(self):
        return self.status == STATUS_ERROR


class EmitterStatus(object):

    def __init__(self, name, error=None):
        self.name = name
        self.error = None
        if error:
            self.error = repr(error)

    @property
    def status(self):
        if self.error:
            return STATUS_ERROR
        else:
            return STATUS_OK

    def has_error(self):
        return self.status != STATUS_OK


class CollectorStatus(AgentStatus):

    NAME = 'Collector'

    def __init__(self, check_statuses=None, emitter_statuses=None, metadata=None):
        AgentStatus.__init__(self)
        self.check_statuses = check_statuses or []
        self.emitter_statuses = emitter_statuses or []
        self.metadata = metadata or []

    @property
    def status(self):
        for check_status in self.check_statuses:
            if check_status.status == STATUS_ERROR:
                return STATUS_ERROR
        return STATUS_OK

    def has_error(self):
        return self.status != STATUS_OK

    def body_lines(self):
        # Metadata whitelist
        metadata_whitelist = [
            'hostname',
            'fqdn',
            'ipv4',
            'instance-id'
        ]


        lines = [
            'Clocks',
            '======',
            ''
        ]
        try:
            ntp_offset, ntp_styles = get_ntp_info()
            lines.append('  ' + style('NTP offset', *ntp_styles) + ': ' +  style('%s s' % round(ntp_offset, 4), *ntp_styles))
        except Exception, e:
            lines.append('  NTP offset: Unknown (%s)' % str(e))
        lines.append('  System UTC time: ' + datetime.datetime.utcnow().__str__())
        lines.append('')

        # Paths to checks.d/conf.d
        lines += [
            'Paths',
            '=====',
            ''
        ]

        osname = config.get_os()

        try:
            confd_path = config.get_confd_path(osname)
        except config.PathNotFound:
            confd_path = 'Not found'

        try:
            checksd_path = config.get_checksd_path(osname)
        except config.PathNotFound:
            checksd_path = 'Not found'

        lines.append('  conf.d: ' + confd_path)
        lines.append('  checks.d: ' + checksd_path)
        lines.append('')

        # Hostnames
        lines += [
            'Hostnames',
            '=========',
            ''
        ]

        if not self.metadata:
            lines.append("  No host information available yet.")
        else:
            for key, host in self.metadata.items():
                for whitelist_item in metadata_whitelist:
                    if whitelist_item in key:
                        lines.append("  " + key + ": " + host)
                        break

        lines.append('')

        # Checks.d Status
        lines += [
            'Checks',
            '======',
            ''
        ]
        check_statuses = self.check_statuses + get_jmx_status()
        if not check_statuses:
            lines.append("  No checks have run yet.")
        else:
            for cs in check_statuses:
                check_lines = [
                    '  ' + cs.name,
                    '  ' + '-' * len(cs.name)
                ]
                if cs.init_failed_error:
                    check_lines.append("    - initialize check class [%s]: %s" %
                                       (style(STATUS_ERROR, 'red'),
                                       repr(cs.init_failed_error)))
                    if self.verbose and cs.init_failed_traceback:
                        check_lines.extend('      ' + line for line in
                                           cs.init_failed_traceback.split('\n'))
                else:
                    for s in cs.instance_statuses:
                        c = 'green'
                        if s.has_warnings():
                            c = 'yellow'
                        if s.has_error():
                            c = 'red'
                        line =  "    - instance #%s [%s]" % (
                                 s.instance_id, style(s.status, c))
                        if s.has_error():
                            line += u": %s" % s.error
                        if s.metric_count is not None:
                            line += " collected %s metrics" % s.metric_count

                        check_lines.append(line)

                        if s.has_warnings():
                            for warning in s.warnings:
                                warn = warning.split('\n')
                                if not len(warn): continue
                                check_lines.append(u"        %s: %s" %
                                    (style("Warning", 'yellow'), warn[0]))
                                check_lines.extend(u"        %s" % l for l in
                                            warn[1:])
                        if self.verbose and s.traceback is not None:
                            check_lines.extend('      ' + line for line in
                                           s.traceback.split('\n'))

                    check_lines += [
                        "    - Collected %s metric%s, %s event%s & %s service check%s" % (
                            cs.metric_count, plural(cs.metric_count), 
                            cs.event_count, plural(cs.event_count),
                            cs.service_check_count, plural(cs.service_check_count)),
                    ]

                    if cs.library_versions is not None:
                        check_lines += [
                            "    - Dependencies:"]
                        for library, version in cs.library_versions.iteritems():
                            check_lines += [
                            "        - %s: %s" % (library, version)]

                    check_lines += [""]

                lines += check_lines

        # Emitter status
        lines += [
            "",
            "Emitters",
            "========",
            ""
        ]
        if not self.emitter_statuses:
            lines.append("  No emitters have run yet.")
        else:
            for es in self.emitter_statuses:
                c = 'green'
                if es.has_error():
                    c = 'red'
                line = "  - %s [%s]" % (es.name, style(es.status,c))
                if es.status != STATUS_OK:
                    line += ": %s" % es.error
                lines.append(line)

        return lines

    def to_dict(self):
        status_info = AgentStatus.to_dict(self)

        # Hostnames
        status_info['hostnames'] = {}
        metadata_whitelist = [
            'hostname',
            'fqdn',
            'ipv4',
            'instance-id'
        ]
        if self.metadata:
            for key, host in self.metadata.items():
                for whitelist_item in metadata_whitelist:
                    if whitelist_item in key:
                        status_info['hostnames'][key] = host
                        break

        # Checks.d Status
        status_info['checks'] = {}
        check_statuses = self.check_statuses + get_jmx_status()
        for cs in check_statuses:
            status_info['checks'][cs.name] = {'instances': {}}
            if cs.init_failed_error:
                status_info['checks'][cs.name]['init_failed'] = True
                status_info['checks'][cs.name]['traceback'] = cs.init_failed_traceback
            else:
                status_info['checks'][cs.name] = {'instances': {}}
                status_info['checks'][cs.name]['init_failed'] = False
                for s in cs.instance_statuses:
                    status_info['checks'][cs.name]['instances'][s.instance_id] = {
                        'status': s.status,
                        'has_error': s.has_error(),
                        'has_warnings': s.has_warnings(),
                    }
                    if s.has_error():
                        status_info['checks'][cs.name]['instances'][s.instance_id]['error'] = s.error
                    if s.has_warnings():
                        status_info['checks'][cs.name]['instances'][s.instance_id]['warnings'] = s.warnings
                status_info['checks'][cs.name]['metric_count'] = cs.metric_count
                status_info['checks'][cs.name]['event_count'] = cs.event_count

        # Emitter status
        status_info['emitter'] = []
        for es in self.emitter_statuses:
            check_status = {
                'name': es.name,
                'status': es.status,
                'has_error': es.has_error(),
                }
            if es.has_error():
                check_status['error'] = es.error
            status_info['emitter'].append(check_status)

        osname = config.get_os()

        try:
            status_info['confd_path'] = config.get_confd_path(osname)
        except config.PathNotFound:
            status_info['confd_path'] = 'Not found'

        try:
            status_info['checksd_path'] = config.get_checksd_path(osname)
        except config.PathNotFound:
            status_info['checksd_path'] = 'Not found'

        # Clocks
        try:
            ntp_offset, ntp_style = get_ntp_info()
            warn_ntp = len(ntp_style) > 0
        except Exception as e:
            ntp_offset = "Unknown (%s)" % str(e)
            warn_ntp = True
        status_info["ntp_warning"] = warn_ntp
        status_info["ntp_offset"] = round(ntp_offset, 4)
        status_info["utc_time"] = datetime.datetime.utcnow().__str__()

        return status_info


class DogstatsdStatus(AgentStatus):

    NAME = 'Dogstatsd'

    def __init__(self, flush_count=0, packet_count=0, packets_per_second=0,
        metric_count=0, event_count=0):
        AgentStatus.__init__(self)
        self.flush_count = flush_count
        self.packet_count = packet_count
        self.packets_per_second = packets_per_second
        self.metric_count = metric_count
        self.event_count = event_count

    def has_error(self):
        return self.flush_count == 0 and self.packet_count == 0 and self.metric_count == 0

    def body_lines(self):
        lines = [
            "Flush count: %s" % self.flush_count,
            "Packet Count: %s" % self.packet_count,
            "Packets per second: %s" % self.packets_per_second,
            "Metric count: %s" % self.metric_count,
            "Event count: %s" % self.event_count,
        ]
        return lines

    def to_dict(self):
        status_info = AgentStatus.to_dict(self)
        status_info.update({
            'flush_count': self.flush_count,
            'packet_count': self.packet_count,
            'packets_per_second': self.packets_per_second,
            'metric_count': self.metric_count,
            'event_count': self.event_count,
        })
        return status_info


class ForwarderStatus(AgentStatus):

    NAME = 'Forwarder'

    def __init__(self, queue_length=0, queue_size=0, flush_count=0, transactions_received=0,
            transactions_flushed=0):
        AgentStatus.__init__(self)
        self.queue_length = queue_length
        self.queue_size = queue_size
        self.flush_count = flush_count
        self.transactions_received = transactions_received
        self.transactions_flushed = transactions_flushed

    def body_lines(self):
        lines = [
            "Queue Size: %s bytes" % self.queue_size,
            "Queue Length: %s" % self.queue_length,
            "Flush Count: %s" % self.flush_count,
            "Transactions received: %s" % self.transactions_received,
            "Transactions flushed: %s" % self.transactions_flushed
        ]
        return lines

    def has_error(self):
        return self.flush_count == 0

    def to_dict(self):
        status_info = AgentStatus.to_dict(self)
        status_info.update({
            'flush_count': self.flush_count,
            'queue_length': self.queue_length,
            'queue_size': self.queue_size,
        })
        return status_info

<<<<<<< HEAD
def get_jmx_instance_status(instance_name, status, message, metric_count):
    if status == STATUS_ERROR:
        instance_status = InstanceStatus(instance_name, STATUS_ERROR, error=message, metric_count=metric_count)
=======

class BernardStatus(AgentStatus):

    NAME = 'Bernard'

    def __init__(self, checks=[], schedule_count=0):
        from checks.bernard_check import S, R

        AgentStatus.__init__(self)
        self.check_stats = [check.get_status() for check in checks]
        self.schedule_count = schedule_count

        self.STATUS_COLOR = {S.OK: 'green', S.TIMEOUT: 'yellow', S.EXCEPTION: 'red', S.INVALID_OUTPUT: 'red'}
        self.STATE_COLOR = {R.OK: 'green', R.WARNING: 'yellow', R.CRITICAL: 'red', R.UNKNOWN: 'yellow', R.NONE: 'white'}

    def body_lines(self):
        lines = [
            "Schedule count: %s" % self.schedule_count,
            "Check count: %s" % len(self.check_stats),
        ]

        lines += [
            "",
            "Checks",
            "======",
            ""
        ]

        for check in self.check_stats:
            status_color = self.STATUS_COLOR[check['status']]
            state_color = self.STATE_COLOR[check['state']]
            lines += ['  %s: [%s] #%d run is %s' % (check['check_name'], style(check['status'], status_color),
                                                    check['run_count'], style(check['state'], state_color))]
            lines += ['    %s' % ((check['message'] or ' ').splitlines()[0])]

        return lines

    def has_error(self):
        return False

    def to_dict(self):
        status_info = AgentStatus.to_dict(self)
        check_stats = {
            'checks': self.check_stats,
            'schedule_count': self.schedule_count,
        }
        status_info.update(check_stats)

        return status_info


def get_jmx_status():
    """This function tries to read the jmxfetch status file which is a yaml file
    located in the same directory as the jmxfetch jar file.
    Its format is as the following:
    
    ###

    timestamp: 1377303057441
    instances:
          cassandra_localhost: {message: null, metric_count: 40}
          tomcat: {message: null, metric_count: 57}
          instance_name: {message: 'Cannot connect to instance localhost:3033. Is a JMX Server running at this address?', metric_count: 0}

    ###
    """
    check_statuses = []
    path = os.path.join(tempfile.gettempdir(), "jmx_status.yaml")
    if not os.path.exists(path):
        log.debug("There is no jmx_status file at: %s" % path)
        return []

    try:
        jmx_stats = yaml.load(file(path))
>>>>>>> a06550bf

    elif status == STATUS_WARNING:
        instance_status = InstanceStatus(instance_name, STATUS_WARNING, warnings=[message], metric_count=metric_count)

    elif status == STATUS_OK:
        instance_status = InstanceStatus(instance_name, STATUS_OK, metric_count=metric_count)

    return instance_status


def get_jmx_status():
    """This function tries to read the 2 jmxfetch status file which are yaml file
    located in the temp directory.

    There are 2 files:
        - One generated by the Agent itself, for jmx checks that can't be initialized because
        there are missing stuff.
        Its format is as following:

        ###
        invalid_checks:
              jmx: !!python/object/apply:jmxfetch.InvalidJMXConfiguration [You need to have at
                              least one instance defined in the YAML file for this check]
        timestamp: 1391040927.136523
        ###

        - One generated by jmxfetch that return information about the collection of metrics
        its format is as following:

        ###
        timestamp: 1391037347435
        checks:
          failed_checks:
            jmx:
            - {message: Unable to create instance. Please check your yaml file, status: ERROR}
          initialized_checks:
            tomcat:
            - {message: null, status: OK, metric_count: 7, instance_name: jmx-remihakim.fr-3000}
        ###
    """
    check_statuses = []
    java_status_path = os.path.join(tempfile.gettempdir(), "jmx_status.yaml")
    python_status_path = os.path.join(tempfile.gettempdir(), "jmx_status_python.yaml")
    if not os.path.exists(java_status_path) and not os.path.exists(python_status_path):
        log.debug("There is no jmx_status file at: %s or at: %s" % (java_status_path, python_status_path))
        return []

    check_data = defaultdict(lambda: defaultdict(list))
    try:
        if os.path.exists(java_status_path):
            java_jmx_stats = yaml.load(file(java_status_path))

            status_age = time.time() - java_jmx_stats.get('timestamp')/1000 # JMX timestamp is saved in milliseconds
            jmx_checks = java_jmx_stats.get('checks', {})

            if status_age > 60:
                check_statuses.append(CheckStatus("jmx", [InstanceStatus(
                                                    0,
                                                    STATUS_ERROR,
                                                    error="JMXfetch didn't return any metrics during the last minute"
                                                    )]))
            else:

                for check_name, instances in jmx_checks.get('failed_checks', {}).iteritems():
                    for info in instances:
                        message = info.get('message', None)
                        metric_count = info.get('metric_count', 0)
                        status = info.get('status')
                        instance_name = info.get('instance_name', None)
                        check_data[check_name]['statuses'].append(get_jmx_instance_status(instance_name, status, message, metric_count))
                        check_data[check_name]['metric_count'].append(metric_count)

                for check_name, instances in jmx_checks.get('initialized_checks', {}).iteritems():
                    for info in instances:
                        message = info.get('message', None)
                        metric_count = info.get('metric_count', 0)
                        status = info.get('status')
                        instance_name = info.get('instance_name', None)
                        check_data[check_name]['statuses'].append(get_jmx_instance_status(instance_name, status, message, metric_count))
                        check_data[check_name]['metric_count'].append(metric_count)

                for check_name, data in check_data.iteritems():
                    check_status = CheckStatus(check_name, data['statuses'], sum(data['metric_count']))
                    check_statuses.append(check_status)

        if os.path.exists(python_status_path):
            python_jmx_stats = yaml.load(file(python_status_path))
            jmx_checks = python_jmx_stats.get('invalid_checks', {})
            for check_name, excep in jmx_checks.iteritems():
                check_statuses.append(CheckStatus(check_name, [], init_failed_error=excep))


        return check_statuses

    except Exception:
        log.exception("Couldn't load latest jmx status")
        return []<|MERGE_RESOLUTION|>--- conflicted
+++ resolved
@@ -640,12 +640,6 @@
         })
         return status_info
 
-<<<<<<< HEAD
-def get_jmx_instance_status(instance_name, status, message, metric_count):
-    if status == STATUS_ERROR:
-        instance_status = InstanceStatus(instance_name, STATUS_ERROR, error=message, metric_count=metric_count)
-=======
-
 class BernardStatus(AgentStatus):
 
     NAME = 'Bernard'
@@ -694,40 +688,6 @@
         status_info.update(check_stats)
 
         return status_info
-
-
-def get_jmx_status():
-    """This function tries to read the jmxfetch status file which is a yaml file
-    located in the same directory as the jmxfetch jar file.
-    Its format is as the following:
-    
-    ###
-
-    timestamp: 1377303057441
-    instances:
-          cassandra_localhost: {message: null, metric_count: 40}
-          tomcat: {message: null, metric_count: 57}
-          instance_name: {message: 'Cannot connect to instance localhost:3033. Is a JMX Server running at this address?', metric_count: 0}
-
-    ###
-    """
-    check_statuses = []
-    path = os.path.join(tempfile.gettempdir(), "jmx_status.yaml")
-    if not os.path.exists(path):
-        log.debug("There is no jmx_status file at: %s" % path)
-        return []
-
-    try:
-        jmx_stats = yaml.load(file(path))
->>>>>>> a06550bf
-
-    elif status == STATUS_WARNING:
-        instance_status = InstanceStatus(instance_name, STATUS_WARNING, warnings=[message], metric_count=metric_count)
-
-    elif status == STATUS_OK:
-        instance_status = InstanceStatus(instance_name, STATUS_OK, metric_count=metric_count)
-
-    return instance_status
 
 
 def get_jmx_status():

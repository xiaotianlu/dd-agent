# (C) Datadog, Inc. 2010-2016
# All rights reserved
# Licensed under Simplified BSD License (see LICENSE)

# project
from checks import Check

# 3rd party
import uptime
try:
    import psutil
except ImportError:
    psutil = None

try:
    from checks.libs.wmi.sampler import WMISampler
except Exception:
    def WMISampler(*args, **kwargs):
        """
        Fallback with a 'None' callable object.
        """
        return

# datadog
from utils.timeout import TimeoutException


# Device WMI drive types
class DriveType(object):
    UNKNOWN, NOROOT, REMOVEABLE, LOCAL, NETWORK, CD, RAM = (0, 1, 2, 3, 4, 5, 6)
B2MB = float(1048576)
KB2MB = B2KB = float(1024)


def should_ignore_disk(name, blacklist_re):
    # blacklist_re is a compiled regex, compilation done at config loading time
    return name == '_total' or blacklist_re is not None and blacklist_re.match(name)


class Processes(Check):
    def __init__(self, logger):
        Check.__init__(self, logger)

        # Sampler(s)
        self.wmi_sampler = WMISampler(
            logger,
            "Win32_PerfRawData_PerfOS_System",
            ["ProcessorQueueLength", "Processes"]
        )

        self.gauge('system.proc.queue_length')
        self.gauge('system.proc.count')

    def check(self, agentConfig):
        try:
            self.wmi_sampler.sample()
        except TimeoutException:
            self.logger.warning(
                u"Timeout while querying Win32_PerfRawData_PerfOS_System WMI class."
                u" Processes metrics will be returned at next iteration."
            )
            return []

        if not (len(self.wmi_sampler)):
            self.logger.warning('Missing Win32_PerfRawData_PerfOS_System WMI class.'
                             ' No process metrics will be returned.')
            return []

        os = self.wmi_sampler[0]
        processor_queue_length = os.get('ProcessorQueueLength')
        processes = os.get('Processes')

        if processor_queue_length is not None:
            self.save_sample('system.proc.queue_length', processor_queue_length)
        if processes is not None:
            self.save_sample('system.proc.count', processes)

        return self.get_metrics()

    def stop(self):
        if self.wmi_sampler:
            self.wmi_sampler.stop()


class Memory(Check):
    def __init__(self, logger):
        Check.__init__(self, logger)

        # Sampler(s)
        self.os_wmi_sampler = WMISampler(
            logger,
            "Win32_OperatingSystem",
            ["TotalVisibleMemorySize", "FreePhysicalMemory"]
        )
        self.mem_wmi_sampler = WMISampler(
            logger,
            "Win32_PerfRawData_PerfOS_Memory",
            ["CacheBytes", "CommittedBytes", "PoolPagedBytes", "PoolNonpagedBytes"])

        self.gauge('system.mem.free')
        self.gauge('system.mem.used')
        self.gauge('system.mem.total')
        # area of physical memory that stores recently used pages of data
        # for applications
        self.gauge('system.mem.cached')
        # Committed memory is physical memory for which space has been
        # reserved on the disk paging file in case it must be written
        # back to disk
        self.gauge('system.mem.committed')
        # physical memory used by the operating system, for objects
        # that can be written to disk when they are not being used
        self.gauge('system.mem.paged')
        # physical memory used by the operating system for objects that
        # cannot be written to disk, but must remain in physical memory
        # as long as they are allocated.
        self.gauge('system.mem.nonpaged')
        # usable = free + cached
        self.gauge('system.mem.usable')
        self.gauge('system.mem.pct_usable')
        #  details about the usage of the pagefile.
        self.gauge('system.mem.pagefile.total')
        self.gauge('system.mem.pagefile.used')
        self.gauge('system.mem.pagefile.free')
        self.gauge('system.mem.pagefile.pct_free')

    def check(self, agentConfig):
        try:
            self.os_wmi_sampler.sample()
        except TimeoutException:
            self.logger.warning(
                u"Timeout while querying Win32_OperatingSystem WMI class."
                u" Memory metrics will be returned at next iteration."
            )
            return []

        if not (len(self.os_wmi_sampler)):
            self.logger.warning('Missing Win32_OperatingSystem WMI class.'
                             ' No memory metrics will be returned.')
            return []

        os = self.os_wmi_sampler[0]

        total = 0
        free = 0
        cached = 0

        total_visible_memory_size = os.get('TotalVisibleMemorySize')
        free_physical_memory = os.get('FreePhysicalMemory')

        if total_visible_memory_size is not None and free_physical_memory is not None:
            total = int(total_visible_memory_size) / KB2MB
            free = int(free_physical_memory) / KB2MB
            self.save_sample('system.mem.total', total)
            self.save_sample('system.mem.free', free)
            self.save_sample('system.mem.used', total - free)

        try:
            self.mem_wmi_sampler.sample()
        except TimeoutException:
            self.logger.warning(
                u"Timeout while querying Win32_PerfRawData_PerfOS_Memory WMI class."
                u" Memory metrics will be returned at next iteration."
            )
            return []

        if not (len(self.mem_wmi_sampler)):
            self.logger.info('Missing Win32_PerfRawData_PerfOS_Memory WMI class.'
                             ' No memory metrics will be returned.')
            return self.get_metrics()

        mem = self.mem_wmi_sampler[0]

        cache_bytes = mem.get('CacheBytes')
        committed_bytes = mem.get('CommittedBytes')
        pool_paged_bytes = mem.get('PoolPagedBytes')
        pool_non_paged_bytes = mem.get('PoolNonpagedBytes')

        if cache_bytes is not None:
            cached = int(cache_bytes) / B2MB
            self.save_sample('system.mem.cached', cached)
        if committed_bytes is not None:
            self.save_sample('system.mem.committed', int(committed_bytes) / B2MB)
        if pool_paged_bytes is not None:
            self.save_sample('system.mem.paged', int(pool_paged_bytes) / B2MB)
        if pool_non_paged_bytes is not None:
            self.save_sample('system.mem.nonpaged', int(pool_non_paged_bytes) / B2MB)

        usable = free + cached
        self.save_sample('system.mem.usable', usable)
        if total > 0:
            pct_usable = float(usable) / total
            self.save_sample('system.mem.pct_usable', pct_usable)

        # swap_memory pulls from the pagefile data,
        # rather than from the whole virtual memory data.
        page = psutil.swap_memory()
        if page.total is not None:
            self.save_sample('system.mem.pagefile.total', page.total)
            self.save_sample('system.mem.pagefile.used', page.used)
            self.save_sample('system.mem.pagefile.free', page.free)
            self.save_sample('system.mem.pagefile.pct_free', (100 - page.percent) / 100)

        return self.get_metrics()

    def stop(self):
        if self.os_wmi_sampler:
            self.os_wmi_sampler.stop()
        if self.mem_wmi_sampler:
            self.mem_wmi_sampler.stop()

class Cpu(Check):
    def __init__(self, logger):
        Check.__init__(self, logger)

        self.counter('system.cpu.user')
        self.counter('system.cpu.idle')
        self.counter('system.cpu.system')
        self.counter('system.cpu.interrupt')

    def check(self, agentConfig):
        cpu_percent = psutil.cpu_times()

        self.save_sample('system.cpu.user', 100 * cpu_percent.user / psutil.cpu_count())
        self.save_sample('system.cpu.idle', 100 * cpu_percent.idle / psutil.cpu_count())
        self.save_sample('system.cpu.system', 100 * cpu_percent.system / psutil.cpu_count())
        self.save_sample('system.cpu.interrupt', 100 * cpu_percent.interrupt / psutil.cpu_count())

        return self.get_metrics()

<<<<<<< HEAD
=======
    def _average_metric(self, sampler, wmi_prop):
        ''' Sum all of the values of a metric from a WMI class object, excluding
            the value for "_Total"
        '''
        val = 0
        counter = 0
        for wmi_object in sampler:
            if wmi_object['Name'] == '_Total':
                # Skip the _Total value
                continue

            wmi_prop_value = wmi_object.get(wmi_prop)
            if wmi_prop_value is not None:
                counter += 1
                val += float(wmi_prop_value)

        if counter > 0:
            return val / counter

        return val

    def stop(self):
        if self.wmi_sampler:
            self.wmi_sampler.stop()

class Network(Check):
    def __init__(self, logger):
        Check.__init__(self, logger)

        # Sampler(s)
        self.wmi_sampler = WMISampler(
            logger,
            "Win32_PerfRawData_Tcpip_NetworkInterface",
            ["Name", "BytesReceivedPerSec", "BytesSentPerSec"]
        )

        self.gauge('system.net.bytes_rcvd')
        self.gauge('system.net.bytes_sent')

    def check(self, agentConfig):
        try:
            self.wmi_sampler.sample()
        except TimeoutException:
            self.logger.warning(
                u"Timeout while querying Win32_PerfRawData_Tcpip_NetworkInterface WMI class."
                u" Network metrics will be returned at next iteration."
            )
            return []

        if not (len(self.wmi_sampler)):
            self.logger.warning('Missing Win32_PerfRawData_Tcpip_NetworkInterface WMI class.'
                             ' No network metrics will be returned')
            return []

        for iface in self.wmi_sampler:
            name = iface.get('Name')
            bytes_received_per_sec = iface.get('BytesReceivedPerSec')
            bytes_sent_per_sec = iface.get('BytesSentPerSec')

            name = self.normalize_device_name(name)
            if bytes_received_per_sec is not None:
                self.save_sample('system.net.bytes_rcvd', bytes_received_per_sec,
                                 device_name=name)
            if bytes_sent_per_sec is not None:
                self.save_sample('system.net.bytes_sent', bytes_sent_per_sec,
                                 device_name=name)
        return self.get_metrics()

    def stop(self):
        if self.wmi_sampler:
            self.wmi_sampler.stop()

>>>>>>> e8008c62
class IO(Check):
    def __init__(self, logger):
        Check.__init__(self, logger)

        #  Sampler(s)
        self.wmi_sampler = WMISampler(
            logger,
            "Win32_PerfRawData_PerfDisk_LogicalDisk",
            ["Name", "DiskWriteBytesPerSec", "DiskWritesPerSec", "DiskReadBytesPerSec",
             "DiskReadsPerSec", "CurrentDiskQueueLength"]
        )

        self.gauge('system.io.wkb_s')
        self.gauge('system.io.w_s')
        self.gauge('system.io.rkb_s')
        self.gauge('system.io.r_s')
        self.gauge('system.io.avg_q_sz')

    def check(self, agentConfig):
        try:
            self.wmi_sampler.sample()
        except TimeoutException:
            self.logger.warning(
                u"Timeout while querying Win32_PerfRawData_PerfDisk_LogicalDiskUnable WMI class."
                u" I/O metrics will be returned at next iteration."
            )
            return []

        if not (len(self.wmi_sampler)):
            self.logger.warning('Missing Win32_PerfRawData_PerfDisk_LogicalDiskUnable WMI class.'
                             ' No I/O metrics will be returned.')
            return []

        blacklist_re = agentConfig.get('device_blacklist_re', None)
        for device in self.wmi_sampler:
            name = device.get('Name')
            disk_write_bytes_per_sec = device.get('DiskWriteBytesPerSec')
            disk_writes_per_sec = device.get('DiskWritesPerSec')
            disk_read_bytes_per_sec = device.get('DiskReadBytesPerSec')
            disk_reads_per_sec = device.get('DiskReadsPerSec')
            current_disk_queue_length = device.get('CurrentDiskQueueLength')

            name = self.normalize_device_name(name)
            if should_ignore_disk(name, blacklist_re):
                continue
            if disk_write_bytes_per_sec is not None:
                self.save_sample('system.io.wkb_s', int(disk_write_bytes_per_sec) / B2KB,
                                 device_name=name)
            if disk_writes_per_sec is not None:
                self.save_sample('system.io.w_s', int(disk_writes_per_sec),
                                 device_name=name)
            if disk_read_bytes_per_sec is not None:
                self.save_sample('system.io.rkb_s', int(disk_read_bytes_per_sec) / B2KB,
                                 device_name=name)
            if disk_reads_per_sec is not None:
                self.save_sample('system.io.r_s', int(disk_reads_per_sec),
                                 device_name=name)
            if current_disk_queue_length is not None:
                self.save_sample('system.io.avg_q_sz', current_disk_queue_length,
                                 device_name=name)
        return self.get_metrics()

    def stop(self):
        if self.wmi_sampler:
            self.wmi_sampler.stop()

class System(Check):
    def __init__(self, logger):
        Check.__init__(self, logger)
        self.gauge('system.uptime')

    def check(self, agentConfig):
        self.save_sample('system.uptime', uptime.uptime())

        return self.get_metrics()<|MERGE_RESOLUTION|>--- conflicted
+++ resolved
@@ -227,81 +227,7 @@
 
         return self.get_metrics()
 
-<<<<<<< HEAD
-=======
-    def _average_metric(self, sampler, wmi_prop):
-        ''' Sum all of the values of a metric from a WMI class object, excluding
-            the value for "_Total"
-        '''
-        val = 0
-        counter = 0
-        for wmi_object in sampler:
-            if wmi_object['Name'] == '_Total':
-                # Skip the _Total value
-                continue
-
-            wmi_prop_value = wmi_object.get(wmi_prop)
-            if wmi_prop_value is not None:
-                counter += 1
-                val += float(wmi_prop_value)
-
-        if counter > 0:
-            return val / counter
-
-        return val
-
-    def stop(self):
-        if self.wmi_sampler:
-            self.wmi_sampler.stop()
-
-class Network(Check):
-    def __init__(self, logger):
-        Check.__init__(self, logger)
-
-        # Sampler(s)
-        self.wmi_sampler = WMISampler(
-            logger,
-            "Win32_PerfRawData_Tcpip_NetworkInterface",
-            ["Name", "BytesReceivedPerSec", "BytesSentPerSec"]
-        )
-
-        self.gauge('system.net.bytes_rcvd')
-        self.gauge('system.net.bytes_sent')
-
-    def check(self, agentConfig):
-        try:
-            self.wmi_sampler.sample()
-        except TimeoutException:
-            self.logger.warning(
-                u"Timeout while querying Win32_PerfRawData_Tcpip_NetworkInterface WMI class."
-                u" Network metrics will be returned at next iteration."
-            )
-            return []
-
-        if not (len(self.wmi_sampler)):
-            self.logger.warning('Missing Win32_PerfRawData_Tcpip_NetworkInterface WMI class.'
-                             ' No network metrics will be returned')
-            return []
-
-        for iface in self.wmi_sampler:
-            name = iface.get('Name')
-            bytes_received_per_sec = iface.get('BytesReceivedPerSec')
-            bytes_sent_per_sec = iface.get('BytesSentPerSec')
-
-            name = self.normalize_device_name(name)
-            if bytes_received_per_sec is not None:
-                self.save_sample('system.net.bytes_rcvd', bytes_received_per_sec,
-                                 device_name=name)
-            if bytes_sent_per_sec is not None:
-                self.save_sample('system.net.bytes_sent', bytes_sent_per_sec,
-                                 device_name=name)
-        return self.get_metrics()
-
-    def stop(self):
-        if self.wmi_sampler:
-            self.wmi_sampler.stop()
-
->>>>>>> e8008c62
+
 class IO(Check):
     def __init__(self, logger):
         Check.__init__(self, logger)
